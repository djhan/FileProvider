--- conflicted
+++ resolved
@@ -224,14 +224,7 @@
             }
             return driveURL
         }
-<<<<<<< HEAD
         let driveURL = baseURL!.appendingPathComponent("drive/\(drive):/")
-        // fixed, multiple PercentEncoding
-        //rpath = (rpath.addingPercentEncoding(withAllowedCharacters: .urlPathAllowed) ?? rpath)
-=======
-        
-        rpath = (rpath.addingPercentEncoding(withAllowedCharacters: .urlPathAllowed) ?? rpath)
->>>>>>> fd9d4c1a
         rpath = rpath.trimmingCharacters(in: pathTrimSet)
         if let modifier = modifier {
             rpath = rpath + ":/" + modifier
